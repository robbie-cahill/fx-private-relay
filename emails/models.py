from collections import namedtuple
from datetime import datetime, timedelta, timezone
from hashlib import sha256
import random
import string
import uuid

from django.apps import apps
from django.conf import settings
from django.contrib.auth.models import User
from django.db import models

emails_config = apps.get_app_config('emails')


BounceStatus = namedtuple('BounceStatus', 'paused type')

NOT_PREMIUM_USER_ERR_MSG = 'You must be a premium subscriber to {}.'
TRY_DIFFERENT_VALUE_ERR_MSG = '{} could not be created, try using a different value.'

def get_domains_from_settings():
    return {
        'RELAY_FIREFOX_DOMAIN': settings.RELAY_FIREFOX_DOMAIN,
        'MOZMAIL_DOMAIN': settings.MOZMAIL_DOMAIN
    }

DOMAINS = get_domains_from_settings()
DOMAIN_CHOICES = [(1, 'RELAY_FIREFOX_DOMAIN'), (2, 'MOZMAIL_DOMAIN')]
DEFAULT_DOMAIN = settings.RELAY_FIREFOX_DOMAIN
if settings.TEST_MOZMAIL:
    DEFAULT_DOMAIN = settings.MOZMAIL_DOMAIN


class Profile(models.Model):
    user = models.ForeignKey(User, on_delete=models.CASCADE)
    api_token = models.UUIDField(default=uuid.uuid4)
    num_address_deleted = models.PositiveIntegerField(default=0)
    address_last_deleted = models.DateTimeField(
        blank=True, null=True, db_index=True
    )
    last_soft_bounce = models.DateTimeField(
        blank=True, null=True, db_index=True
    )
    last_hard_bounce = models.DateTimeField(
        blank=True, null=True, db_index=True
    )
    subdomain = models.CharField(
        blank=True, null=True, unique=True, max_length=12, db_index=True
    )

    def __str__(self):
        return '%s Profile' % self.user

    @staticmethod
    def subdomain_available(subdomain):
        bad_word = has_bad_words(subdomain)
        taken = Profile.objects.filter(subdomain=subdomain).count() > 0
        return not bad_word and not taken

    @property
    def num_active_address(self):
        return RelayAddress.objects.filter(user=self.user).count()

    def check_bounce_pause(self):
        if self.last_hard_bounce:
            last_hard_bounce_allowed = (
                datetime.now(timezone.utc) -
                timedelta(days=settings.HARD_BOUNCE_ALLOWED_DAYS)
            )
            if self.last_hard_bounce > last_hard_bounce_allowed:
                return BounceStatus(True, 'hard')
            self.last_hard_bounce = None
            self.save()
        if self.last_soft_bounce:
            last_soft_bounce_allowed = (
                datetime.now(timezone.utc) -
                timedelta(days=settings.SOFT_BOUNCE_ALLOWED_DAYS)
            )
            if self.last_soft_bounce > last_soft_bounce_allowed:
                return BounceStatus(True, 'soft')
            self.last_soft_bounce = None
            self.save()
        return BounceStatus(False, '')

    @property
    def next_email_try(self):
        bounce_pause, bounce_type = self.check_bounce_pause()

        if not bounce_pause:
            return datetime.now(timezone.utc)

        if bounce_type == 'soft':
            return self.last_soft_bounce + timedelta(
                days=settings.SOFT_BOUNCE_ALLOWED_DAYS
            )

        return self.last_hard_bounce + timedelta(
            days=settings.HARD_BOUNCE_ALLOWED_DAYS
        )

    @property
    def last_bounce_date(self):
        if self.last_hard_bounce:
            return self.last_hard_bounce
        if self.last_soft_bounce:
            return self.last_soft_bounce
        return None

    @property
    def at_max_free_aliases(self):
        relay_addresses_count = RelayAddress.objects.filter(
            user=self.user
        ).count()
        return relay_addresses_count >= settings.MAX_NUM_FREE_ALIASES

    @property
    def fxa(self):
        return self.user.socialaccount_set.filter(provider='fxa').first()

    @property
    def display_name(self):
        # if display name is not set on FxA the
        # displayName key will not exist on the extra_data
        return self.fxa.extra_data.get('displayName')

    @property
    def has_premium(self):
        # FIXME: as we don't have all the tiers defined we are over-defining
        # this to mark the user as a premium user as well
        if not self.fxa:
            return False
        if self.user.email.endswith('@mozilla.com'):
            return True
        user_subscriptions = self.fxa.extra_data.get('subscriptions', [])
        for sub in settings.SUBSCRIPTIONS_WITH_UNLIMITED.split(','):
            if sub in user_subscriptions:
                return True
        return False

    @property
    def emails_forwarded(self):
        relay_addresses_forwarded = RelayAddress.objects.filter(
            user=self.user
        ).values('num_forwarded')
        return sum(forwarded['num_forwarded'] for forwarded in relay_addresses_forwarded)

    @property
    def emails_blocked(self):
        relay_addresses_blocked = RelayAddress.objects.filter(
            user=self.user
        ).values('num_blocked')
        return sum(blocked['num_blocked'] for blocked in relay_addresses_blocked)

    def add_subdomain(self, subdomain):
<<<<<<< HEAD
        if not self.has_premium:
            raise CannotMakeSubdomainException(NOT_PREMIUM_USER_ERR_MSG.format('set a subdomain'))
=======
        if not self.has_unlimited:
            raise CannotMakeSubdomainException('error-premium-set-subdomain')
>>>>>>> 90a67ccf
        if self.subdomain is not None:
            raise CannotMakeSubdomainException('error-premium-cannot-change-subdomain')
        subdomain_available = Profile.subdomain_available(subdomain)
        if not subdomain or not subdomain_available:
            raise CannotMakeSubdomainException('error-subdomain-not-available')
        self.subdomain = subdomain
        self.save()
        return subdomain


def address_hash(address, subdomain=None, domain=DEFAULT_DOMAIN):
    if subdomain:
        return sha256(
            f'{address}@{subdomain}'.encode('utf-8')
        ).hexdigest()
    if domain == settings.RELAY_FIREFOX_DOMAIN:
        return sha256(
            f'{address}'.encode('utf-8')
        ).hexdigest()
    return sha256(
        f'{address}@{domain}'.encode('utf-8')
    ).hexdigest()


def address_default():
    return ''.join(random.choices(string.ascii_lowercase + string.digits, k=9))


def has_bad_words(value):
    return any(
        badword in value
        for badword in emails_config.badwords
    )


def get_domain_numerical(domain_address):
    # get domain name from the address
    domains_keys = list(DOMAINS.keys())
    domains_values = list(DOMAINS.values())
    domain_name = domains_keys[domains_values.index(domain_address)]
    # get domain numerical value from domain name
    choices = dict(DOMAIN_CHOICES)
    choices_keys = list(choices.keys())
    choices_values = list(choices.values())
    return choices_keys[choices_values.index(domain_name)]


class CannotMakeSubdomainException(Exception):
    """Exception raised by Profile due to error on subdomain creation.

    Attributes:
        message -- optional explanation of the error
    """

    def __init__(self, message=None):
        self.message = message


class CannotMakeAddressException(Exception):
    """Exception raised by RelayAddress or DomainAddress due to error on alias creation.

    Attributes:
        message -- optional explanation of the error
    """

    def __init__(self, message=None):
        self.message = message


class RelayAddress(models.Model):
    user = models.ForeignKey(User, on_delete=models.CASCADE)
    address = models.CharField(
        max_length=64, default=address_default, unique=True
    )
    domain = models.PositiveSmallIntegerField(choices=DOMAIN_CHOICES, default=1)
    enabled = models.BooleanField(default=True)
    description = models.CharField(max_length=64, blank=True)
    created_at = models.DateTimeField(auto_now_add=True, db_index=True)
    last_modified_at = models.DateTimeField(auto_now=True, db_index=True)
    last_used_at = models.DateTimeField(blank=True, null=True)
    num_forwarded = models.PositiveSmallIntegerField(default=0)
    num_blocked = models.PositiveSmallIntegerField(default=0)
    num_spam = models.PositiveSmallIntegerField(default=0)

    def __str__(self):
        return self.address

    def delete(self, *args, **kwargs):
        # TODO: create hard bounce receipt rule in AWS for the address
        deleted_address = DeletedAddress.objects.create(
            address_hash=address_hash(self.address, domain=self.domain_value),
            num_forwarded=self.num_forwarded,
            num_blocked=self.num_blocked,
            num_spam=self.num_spam,
        )
        deleted_address.save()
        profile = Profile.objects.get(user=self.user)
        profile.address_last_deleted = datetime.now(timezone.utc)
        profile.num_address_deleted += 1
        profile.save()
        return super(RelayAddress, self).delete(*args, **kwargs)

    def make_relay_address(user_profile, num_tries=0, domain=DEFAULT_DOMAIN):
        if (
            user_profile.at_max_free_aliases
            and not user_profile.has_premium
        ):
            hit_limit = f'make more than {settings.MAX_NUM_FREE_ALIASES} aliases'
            raise CannotMakeAddressException(
                NOT_PREMIUM_USER_ERR_MSG.format(hit_limit)
            )
        if num_tries >= 5:
            raise CannotMakeAddressException
        # only use the numerical value of the domain when creating the alias
        domain_numerical = get_domain_numerical(domain)
        relay_address = RelayAddress.objects.create(user=user_profile.user, domain=domain_numerical)
        address_contains_badword = has_bad_words(relay_address.address)
        address_already_deleted = DeletedAddress.objects.filter(
            address_hash=address_hash(relay_address.address, domain=domain)
        ).count()
        if address_already_deleted > 0 or address_contains_badword:
            relay_address.delete()
            num_tries += 1
            return RelayAddress.make_relay_address(user_profile, num_tries, domain)
        return relay_address

    @property
    def domain_value(self):
        return DOMAINS.get(self.get_domain_display())

    @property
    def full_address(self):
        return '%s@%s' % (self.address, self.domain_value)


class DeletedAddress(models.Model):
    address_hash = models.CharField(max_length=64, db_index=True)
    num_forwarded = models.PositiveSmallIntegerField(default=0)
    num_blocked = models.PositiveSmallIntegerField(default=0)
    num_spam = models.PositiveSmallIntegerField(default=0)

    def __str__(self):
        return self.address_hash


class DomainAddress(models.Model):
    user = models.ForeignKey(User, on_delete=models.CASCADE)
    address = models.CharField(max_length=64)
    enabled = models.BooleanField(default=True)
    description = models.CharField(max_length=64, blank=True)
    created_at = models.DateTimeField(auto_now_add=True, db_index=True)
    first_emailed_at = models.DateTimeField(null=True, db_index=True)
    last_used_at = models.DateTimeField(auto_now_add=True, db_index=True)
    last_modified_at = models.DateTimeField(auto_now=True, db_index=True)
    last_used_at = models.DateTimeField(blank=True, null=True)
    num_forwarded = models.PositiveSmallIntegerField(default=0)
    num_blocked = models.PositiveSmallIntegerField(default=0)
    num_spam = models.PositiveSmallIntegerField(default=0)

    def __str__(self):
        return self.address

    @property
    def user_profile(self):
        return Profile.objects.get(user=self.user)

    def make_domain_address(user_profile, address=None, made_via_email=False):
        if not user_profile.has_premium:
            raise CannotMakeAddressException(
                NOT_PREMIUM_USER_ERR_MSG.format('create subdomain aliases')
            )

        user_subdomain = Profile.objects.get(user=user_profile.user).subdomain
        if not user_subdomain:
            raise CannotMakeAddressException(
                'You must select a subdomain before creating email address with subdomain.'
            )

        address_contains_badword = False
        if not address:
            # FIXME: if the alias is randomly generated and has bad words
            # we should retry like make_relay_address does
            # not fixing this now because not sure randomly generated
            # DomainAlias will be a feature
            address = address_default()
            # Only check for bad words if randomly generated
            address_contains_badword = has_bad_words(address)
        address_already_deleted = DeletedAddress.objects.filter(
            address_hash=address_hash(address, user_subdomain)
        ).count()
        if address_contains_badword or address_already_deleted > 0:
            raise CannotMakeAddressException(
                TRY_DIFFERENT_VALUE_ERR_MSG.format('Email address with subdomain')
            )

        domain_address = DomainAddress.objects.create(
            user=user_profile.user,
            address=address,
        )
        if made_via_email:
            # update first_emailed_at indicating alias generation impromptu.
            domain_address.first_emailed_at = datetime.now(timezone.utc)
            domain_address.save()
        return domain_address

    def delete(self, *args, **kwargs):
        # TODO: create hard bounce receipt rule in AWS for the address
        deleted_address = DeletedAddress.objects.create(
            address_hash=address_hash(self.address, self.user_profile.subdomain),
            num_forwarded=self.num_forwarded,
            num_blocked=self.num_blocked,
            num_spam=self.num_spam,
        )
        deleted_address.save()
        self.user_profile.address_last_deleted = datetime.now(timezone.utc)
        self.user_profile.num_address_deleted += 1
        self.user_profile.save()
        return super(DomainAddress, self).delete(*args, **kwargs)

    @property
    def full_address(self):
        return '%s@%s.%s' % (
            self.address, self.user_profile.subdomain, DEFAULT_DOMAIN
        )


class Reply(models.Model):
    relay_address = models.ForeignKey(RelayAddress, on_delete=models.CASCADE, blank=True, null=True)
    domain_address = models.ForeignKey(DomainAddress, on_delete=models.CASCADE, blank=True, null=True)
    lookup = models.CharField(max_length=255, blank=False)
    encrypted_metadata = models.TextField(blank=False)
    created_at = models.DateField(auto_now_add=True, null=False)<|MERGE_RESOLUTION|>--- conflicted
+++ resolved
@@ -152,13 +152,8 @@
         return sum(blocked['num_blocked'] for blocked in relay_addresses_blocked)
 
     def add_subdomain(self, subdomain):
-<<<<<<< HEAD
         if not self.has_premium:
-            raise CannotMakeSubdomainException(NOT_PREMIUM_USER_ERR_MSG.format('set a subdomain'))
-=======
-        if not self.has_unlimited:
             raise CannotMakeSubdomainException('error-premium-set-subdomain')
->>>>>>> 90a67ccf
         if self.subdomain is not None:
             raise CannotMakeSubdomainException('error-premium-cannot-change-subdomain')
         subdomain_available = Profile.subdomain_available(subdomain)
