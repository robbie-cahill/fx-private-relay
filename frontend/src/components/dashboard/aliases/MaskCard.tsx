import {
  createContext,
  ReactElement,
  ReactNode,
  useContext,
  useId,
  useRef,
  useState,
} from "react";
import {
  RadioGroupProps,
  RadioGroupState,
  useRadioGroupState,
  useToggleState,
} from "react-stately";
import {
  AriaRadioGroupProps,
  AriaRadioProps,
  useFocusRing,
  useRadio,
  useRadioGroup,
  useToggleButton,
} from "react-aria";
import Link from "next/link";
import Image from "next/image";
import styles from "./MaskCard.module.scss";
import CalendarIcon from "./images/calendar.svg";
import EmailIcon from "./images/email.svg";
import {
  AliasData,
  isBlockingLevelOneTrackers,
} from "../../../hooks/api/aliases";
import { UserData } from "../../../hooks/api/user";
import { ProfileData } from "../../../hooks/api/profile";
import { RuntimeData } from "../../../hooks/api/runtimeData";
import { useL10n } from "../../../hooks/l10n";
import { LabelEditor } from "./LabelEditor";
import { ArrowDownIcon, CopyIcon, LockIcon } from "../../Icons";
import { getLocale } from "../../../functions/getLocale";
import { isFlagActive } from "../../../functions/waffle";
import { renderDate } from "../../../functions/renderDate";
import { AliasDeletionButton } from "./AliasDeletionButton";
import { VisuallyHidden } from "./../../VisuallyHidden";
import HorizontalArrow from "./../images/free-onboarding-horizontal-arrow.svg";

export type Props = {
  mask: AliasData;
  user: UserData;
  profile: ProfileData;
  onUpdate: (updatedFields: Partial<AliasData>) => void;
  onDelete: () => void;
  isOpen: boolean;
  onChangeOpen: (isOpen: boolean) => void;
  showLabelEditor?: boolean;
  runtimeData?: RuntimeData;
  placeholder?: string;
  isOnboarding?: boolean;
  children?: ReactNode;
};

export const MaskCard = (props: Props) => {
  const l10n = useL10n();
  const [justCopied, setJustCopied] = useState(false);
  const [promoIsSelected, setPromoIsSelectedState] = useState(false);

  const expandButtonRef = useRef<HTMLButtonElement>(null);
  const expandButtonState = useToggleState({
    isSelected: props.isOpen === true,
    onChange: props.onChangeOpen,
  });
  const expandButtonProps = useToggleButton(
    {},
    expandButtonState,
    expandButtonRef,
  ).buttonProps;
  // Used to link the expandButton to the area-to-be-expanded:
  const detailsElementId = useId();

  const copyAddressToClipboard = () => {
    navigator.clipboard.writeText(props.mask.full_address);
    setJustCopied(true);
    setTimeout(() => {
      setJustCopied(false);
    }, 1 * 1000);
  };

  const statNumberFormatter = new Intl.NumberFormat(getLocale(l10n), {
    notation: "compact",
    compactDisplay: "short",
  });

  const classNames = [
    styles.card,
    props.mask.enabled ? styles["is-enabled"] : styles["is-disabled"],
    props.mask.block_list_emails
      ? styles["is-blocking-promotionals"]
      : styles["is-not-blocking-promotionals"],
    isBlockingLevelOneTrackers(props.mask, props.profile)
      ? styles["is-removing-trackers"]
      : styles["is-not-removing-trackers"],
    props.isOnboarding ? styles["is-onboarding"] : "",
  ].join(" ");

  const blockLevel =
    props.mask.enabled === false
      ? "all"
      : props.mask.block_list_emails === true
      ? "promotionals"
      : "none";

  return (
    <>
      <div className={classNames}>
        <div className={styles.bar}>
          <div className={styles.summary}>
            {props.showLabelEditor && (
              <div className={styles["label-editor-wrapper"]}>
                <LabelEditor
                  label={props.mask.description}
                  placeholder={props.placeholder}
                  onSubmit={(newLabel) =>
                    props.onUpdate({ description: newLabel })
                  }
                />
              </div>
            )}
            <div className={styles["copy-button-wrapper"]}>
              <button
                className={styles["copy-button"]}
                title={l10n.getString("profile-label-click-to-copy")}
                aria-label={l10n.getString("profile-label-click-to-copy-alt", {
                  address: props.mask.full_address,
                })}
                onClick={copyAddressToClipboard}
              >
                <samp className={styles.address}>
                  {props.mask.full_address}
                </samp>
                <span className={styles["copy-icon"]}>
                  <CopyIcon alt="" />
                </span>
              </button>
              <span
                aria-hidden={!justCopied}
                className={styles["copied-confirmation"]}
              >
                {l10n.getString("profile-label-copied")}
              </span>
<<<<<<< HEAD
            </button>
            <span
              aria-hidden={!justCopied}
              className={styles["copied-confirmation"]}
            >
              {l10n.getString("profile-label-copied")}
            </span>
          </div>
          <div className={styles["block-level-label"]}>
            {props.mask.enabled === false
              ? l10n.getString("profile-promo-email-blocking-label-none-2")
              : props.mask.block_list_emails === true
              ? l10n.getString(
                  "profile-promo-email-blocking-label-promotionals-2",
                )
              : l10n.getString(
                  "profile-promo-email-blocking-label-forwarding-2",
                )}
=======
            </div>
            <div className={styles["block-level-label"]}>
              {props.mask.enabled === false
                ? l10n.getString("profile-promo-email-blocking-label-none")
                : props.mask.block_list_emails === true
                ? l10n.getString(
                    "profile-promo-email-blocking-label-promotionals",
                  )
                : null}
            </div>
>>>>>>> 064b337e
          </div>
          <button
            {...expandButtonProps}
            ref={expandButtonRef}
            className={styles["expand-button"]}
            aria-expanded={expandButtonState.isSelected}
            aria-controls={detailsElementId}
          >
            <ArrowDownIcon
              alt={l10n.getString(
                expandButtonState.isSelected
                  ? "profile-details-collapse"
                  : "profile-details-expand",
              )}
              width={16}
              height={16}
            />
          </button>
        </div>
        <div
          id={detailsElementId}
          className={styles["details-wrapper"]}
          hidden={!expandButtonState.isSelected}
        >
          <div className={styles.details}>
            <dl className={styles.stats}>
              <div className={`${styles.stat} ${styles["blocked-stat"]}`}>
                <dt>{l10n.getString("profile-label-blocked")}</dt>
                <dd>{statNumberFormatter.format(props.mask.num_blocked)}</dd>
              </div>
              <div className={`${styles.stat} ${styles["forwarded-stat"]}`}>
                <dt>{l10n.getString("profile-label-forwarded")}</dt>
                <dd>{statNumberFormatter.format(props.mask.num_forwarded)}</dd>
              </div>
              {/* If user is not premium, hide the replies count */}
              {props.profile.has_premium && (
                <div className={`${styles.stat} ${styles["replies-stat"]}`}>
                  <dt>{l10n.getString("profile-label-replies")}</dt>
                  <dd>{statNumberFormatter.format(props.mask.num_replied)}</dd>
                </div>
              )}

              {/*
              If the back-end does not yet support providing tracker blocking stats,
              hide the blocked trackers count:
            */}
              {isFlagActive(props.runtimeData, "tracker_removal") &&
                typeof props.mask.num_level_one_trackers_blocked ===
                  "number" && (
                  <div
                    className={`${styles.stat} ${styles["trackers-removed-stat"]}`}
                  >
                    <dt>{l10n.getString("profile-label-trackers-removed")}</dt>
                    <dd>
                      {statNumberFormatter.format(
                        props.mask.num_level_one_trackers_blocked,
                      )}
                    </dd>
                  </div>
                )}
            </dl>
            <div
              className={`${styles["block-level"]} ${
                styles[`is-blocking-${blockLevel}`]
              }`}
            >
              {props.isOnboarding && props.isOpen && (
                <div className={styles["onboarding-alias-container"]}>
                  <Image src={HorizontalArrow} alt="" />
                  <div className={styles["onboarding-alias-text"]}>
                    <p>
                      {l10n.getString(
                        "profile-free-onboarding--copy-mask-what-emails-to-block",
                      )}
                    </p>
                  </div>
                </div>
              )}
              <div className={styles["block-level-setting"]}>
                <BlockLevelSegmentedControl
                  defaultValue={blockLevel}
                  onChange={(blockLevel) => {
                    if (blockLevel === "all") {
                      return props.onUpdate({ enabled: false });
                    }
                    if (blockLevel === "promotionals") {
                      return props.onUpdate({
                        enabled: true,
                        block_list_emails: true,
                      });
                    }
                    if (blockLevel === "none") {
                      return props.onUpdate({
                        enabled: true,
                        block_list_emails: false,
                      });
                    }
                  }}
                  label={l10n.getString("profile-promo-email-blocking-title")}
                >
                  <BlockLevelOption
                    value="none"
                    setPromoSelectedState={setPromoIsSelectedState}
                  >
                    {l10n.getString("profile-promo-email-blocking-option-none")}
                  </BlockLevelOption>
                  <BlockLevelOption
                    value="promotionals"
                    isDisabled={!props.profile.has_premium}
                    title={l10n.getString(
                      "profile-promo-email-blocking-description-promotionals-locked-label",
                    )}
                    isPromo={true}
                    promoSelectedState={promoIsSelected}
                    setPromoSelectedState={setPromoIsSelectedState}
                  >
                    {!props.profile.has_premium && (
                      <LockIcon
                        alt={l10n.getString(
                          "profile-promo-email-blocking-description-promotionals-locked-label",
                        )}
                      />
                    )}
                    {l10n.getString(
                      "profile-promo-email-blocking-option-promotions",
                    )}
                  </BlockLevelOption>
                  <BlockLevelOption
                    value="all"
                    setPromoSelectedState={setPromoIsSelectedState}
                  >
                    {l10n.getString("profile-promo-email-blocking-option-all")}
                  </BlockLevelOption>
                </BlockLevelSegmentedControl>
                {promoIsSelected && !props.profile.has_premium ? (
                  <div
                    className={styles["promotions-locked-description-wrapper"]}
                  >
                    <strong>
                      <LockIcon
                        alt={l10n.getString(
                          "profile-promo-email-blocking-description-promotionals-locked-label",
                        )}
                      />
                      {l10n.getString(
                        "profile-promo-email-blocking-description-promotionals-locked-label",
                      )}
                    </strong>
                    <p>
                      {l10n.getString(
                        "profile-promo-email-blocking-description-promotionals",
                      )}
                    </p>
                    <Link
                      href="/premium#pricing"
                      className={styles["upgrade-btn"]}
                    >
                      {l10n.getString("banner-pack-upgrade-cta")}
                    </Link>
                  </div>
                ) : null}
              </div>
              <div
                className={`${styles["block-level-setting-description"]}
              ${
                // Only add chevron on mobile for premium users
                promoIsSelected &&
                !props.profile.has_premium &&
                styles["without-chevron"]
              }`}
              >
                {blockLevel === "all" &&
                  l10n.getString(
                    "profile-promo-email-blocking-description-all-2",
                  )}
                {blockLevel === "promotionals" && (
                  <>
                    <p>
                      {l10n.getString(
                        "profile-promo-email-blocking-description-promotionals",
                      )}
<<<<<<< HEAD
                    </Link>
                  </p>
                </>
              )}
              {blockLevel === "none" &&
                l10n.getString(
                  "profile-promo-email-blocking-description-none-3",
=======
                    </p>
                    <p>
                      <Link href="/faq#faq-promotional-email-blocking">
                        {l10n.getString(
                          "banner-label-data-notification-body-cta",
                        )}
                      </Link>
                    </p>
                  </>
>>>>>>> 064b337e
                )}
                {blockLevel === "none" &&
                  l10n.getString(
                    "profile-promo-email-blocking-description-none-2",
                  )}
              </div>
            </div>
            <div className={styles.meta}>
              <dl>
                <div className={styles.metadata}>
                  <dt>{l10n.getString("profile-label-created")}</dt>
                  <dd>
                    <Image src={CalendarIcon} alt="" />
                    {renderDate(props.mask.created_at, l10n)}
                  </dd>
                </div>
                <div className={styles.metadata}>
                  <dt>{l10n.getString("profile-label-forward-emails")}</dt>
                  <dd>
                    <Image src={EmailIcon} alt="" />
                    {props.user.email}
                  </dd>
                </div>
              </dl>
              {!props.isOnboarding && (
                <div className={styles["deletion-button-wrapper"]}>
                  <AliasDeletionButton
                    onDelete={props.onDelete}
                    alias={props.mask}
                  />
                </div>
              )}
            </div>
          </div>
        </div>
      </div>
      {props.isOnboarding && (
        <div
          className={
            styles[
              expandButtonState.isSelected
                ? "onboarding-open"
                : "onboarding-closed"
            ]
          }
        >
          {props.children}
        </div>
      )}
    </>
  );
};

const BlockLevelContext = createContext<RadioGroupState | null>(null);

/**
 * A "segmented control" (aka a switch with more than two options) used to set
 * the block level.
 */
const BlockLevelSegmentedControl = (
  props: { children: ReactElement[] } & RadioGroupProps &
    AriaRadioGroupProps &
    Required<Pick<AriaRadioGroupProps, "label">>,
) => {
  const state = useRadioGroupState(props);
  const { radioGroupProps, labelProps } = useRadioGroup(
    { orientation: "horizontal", ...props },
    state,
  );

  return (
    <div {...radioGroupProps} className={styles["block-level-control-wrapper"]}>
      <span {...labelProps} className={styles["block-level-control-label"]}>
        {props.label}
      </span>
      <div className={styles["block-level-segmented-control"]}>
        <BlockLevelContext.Provider value={state}>
          {props.children}
        </BlockLevelContext.Provider>
      </div>
    </div>
  );
};

const BlockLevelOption = (
  props: AriaRadioProps & {
    children: ReactNode;
    title?: string;
    isPromo?: boolean;
    promoSelectedState?: boolean;
    setPromoSelectedState: (promoSelectedState: boolean) => void;
  },
) => {
  const state = useContext(BlockLevelContext);
  const inputRef = useRef<HTMLInputElement>(null);
  // The `!` is safe here as long as <BlockLevelOption> is only used as a child
  // of <BlockLevelSwitch>, which sets the state in the context:
  // eslint-disable-next-line @typescript-eslint/no-non-null-assertion
  const { inputProps, isSelected } = useRadio(props, state!, inputRef);
  const { isFocusVisible, focusProps } = useFocusRing();

  return (
    <label
      className={`${isSelected ? styles["is-selected"] : ""} ${
        isFocusVisible ? styles["is-focused"] : ""
      } ${props.isDisabled ? styles["is-disabled"] : ""} ${
        props.promoSelectedState ? styles["promo-selected"] : ""
      }`}
      title={props.title}
      onClick={() =>
        props.isPromo
          ? props.setPromoSelectedState(!props.promoSelectedState)
          : props.setPromoSelectedState(false)
      }
    >
      <VisuallyHidden>
        <input {...inputProps} {...focusProps} ref={inputRef} />
      </VisuallyHidden>
      {props.children}
    </label>
  );
};<|MERGE_RESOLUTION|>--- conflicted
+++ resolved
@@ -146,16 +146,8 @@
               >
                 {l10n.getString("profile-label-copied")}
               </span>
-<<<<<<< HEAD
-            </button>
-            <span
-              aria-hidden={!justCopied}
-              className={styles["copied-confirmation"]}
-            >
-              {l10n.getString("profile-label-copied")}
-            </span>
-          </div>
-          <div className={styles["block-level-label"]}>
+            </div>
+            <div className={styles["block-level-label"]}>
             {props.mask.enabled === false
               ? l10n.getString("profile-promo-email-blocking-label-none-2")
               : props.mask.block_list_emails === true
@@ -165,18 +157,7 @@
               : l10n.getString(
                   "profile-promo-email-blocking-label-forwarding-2",
                 )}
-=======
             </div>
-            <div className={styles["block-level-label"]}>
-              {props.mask.enabled === false
-                ? l10n.getString("profile-promo-email-blocking-label-none")
-                : props.mask.block_list_emails === true
-                ? l10n.getString(
-                    "profile-promo-email-blocking-label-promotionals",
-                  )
-                : null}
-            </div>
->>>>>>> 064b337e
           </div>
           <button
             {...expandButtonProps}
@@ -358,15 +339,6 @@
                       {l10n.getString(
                         "profile-promo-email-blocking-description-promotionals",
                       )}
-<<<<<<< HEAD
-                    </Link>
-                  </p>
-                </>
-              )}
-              {blockLevel === "none" &&
-                l10n.getString(
-                  "profile-promo-email-blocking-description-none-3",
-=======
                     </p>
                     <p>
                       <Link href="/faq#faq-promotional-email-blocking">
@@ -376,11 +348,10 @@
                       </Link>
                     </p>
                   </>
->>>>>>> 064b337e
                 )}
                 {blockLevel === "none" &&
                   l10n.getString(
-                    "profile-promo-email-blocking-description-none-2",
+                    "profile-promo-email-blocking-description-none-3",
                   )}
               </div>
             </div>
