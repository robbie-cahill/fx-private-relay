# This Source Code Form is subject to the terms of the Mozilla Public
# License, v. 2.0. If a copy of the MPL was not distributed with this
# file, You can obtain one at http://mozilla.org/MPL/2.0/.
<<<<<<< HEAD
   
reviews-add-ons = Add-ons
brand-name-firefox-browser = Firefox Browser
=======

landing-use-cases-shopping = Shopping
landing-use-cases-shopping-hero-heading = Shopping with email masks
landing-use-cases-shopping-hero-content1 = Want to buy something online and don’t know or fully trust the shop?
landing-use-cases-shopping-hero-content2 = Use an email mask whenever you shop online. Get the confirmation sent to your real email and then easily turn the mask off anytime later.

landing-use-cases-on-the-go = On the Go
landing-use-cases-on-the-go-heading = On the go with { -brand-name-relay }
landing-use-cases-on-the-go-lead = Instantly make a custom email mask anywhere and everywhere you go!
landing-use-cases-on-the-go-connect-heading = Connect on the go
landing-use-cases-on-the-go-connect-body = Use your email mask when you want to privately sign into your favorite coffee shop or public wifi
landing-use-cases-on-the-go-receipt-heading = Get email receipts
landing-use-cases-on-the-go-receipt-body = Share a custom email mask for in-store shopping receipts without sharing your real email
landing-use-cases-on-the-go-phone-heading = Use on your phone
landing-use-cases-on-the-go-phone-body = No matter where you are create a custom email mask in seconds for anything you want to do

landing-use-cases-signups = Signups
landing-use-cases-signups-hero-heading = Worry-free signups
landing-use-cases-signups-hero-content1 = Want to start a new subscription, RSVP to an event, or get a bargain promo code without having spam flooding your inbox?
landing-use-cases-signups-hero-content2 = Before you complete that next signup, use an email mask instead of your real one to protect your info and keep control over your inbox.

banner-download-install-chrome-extension-copy-2 = The { -brand-name-firefox-relay } extension for { -brand-name-chrome } makes creating and using masks even easier.
multi-part-onboarding-premium-chrome-extension-get-description-2 = The { -brand-name-firefox-relay } extension for { -brand-name-chrome } makes creating and using email masks even easier.

setting-api-key-copied = Copied!

profile-promo-email-blocking-option-promotionals-premiumonly-marker = ({ -brand-name-premium } only)
profile-promo-email-blocking-description-promotionals-locked-label = Available to { -brand-name-relay-premium } subscribers
profile-promo-email-blocking-description-promotionals-locked-cta = Upgrade now
profile-promo-email-blocking-description-promotionals-locked-waitlist-cta = Join the { -brand-name-relay-premium } wait list
profile-promo-email-blocking-description-promotionals-locked-close = Close

popover-custom-alias-explainer-promotional-block-tooltip-trigger = More info

tips-toast-button-expand-label = Learn more

waitlist-heading = Join the { -brand-name-relay-premium } Waitlist
waitlist-lead = Get notified when { -brand-name-firefox-relay-premium } is available for your region.
waitlist-control-required = Required
waitlist-control-email-label = What is your email address?
waitlist-control-email-placeholder = yourname@example.com
waitlist-control-country-label = What country do you live in?
waitlist-control-locale-label = Select your preferred language.
waitlist-submit-label = Join the Waitlist
waitlist-privacy-policy-agree = By clicking “{ waitlist-submit-label }”, you agree to our <a>Privacy Policy</a>.
waitlist-privacy-policy-use = Your information will only be used to notify you about { -brand-name-firefox-relay-premium } availability.
waitlist-subscribe-success = You’re on the list! Once { -brand-name-firefox-relay-premium } becomes available for your region, we’ll email you.
waitlist-subscribe-error-connection = There was an error adding you to the waitlist. Please check your connection, then try again.
waitlist-subscribe-error-unknown = There was an error adding you to the waitlist. Please try again.

## Notifications component

toast-button-close-label = Close notification
success-signed-out-message = You have signed out.
success-signed-in-message = Successfully signed in as { $username }.

whatsnew-feature-premium-expansion-sweden-heading = { -brand-name-relay-premium } available in Sweden
whatsnew-feature-premium-expansion-finland-heading = { -brand-name-relay-premium } available in Finland
# A preview of the full content of `whatsnew-feature-premium-sweden-description`.
# When translating, please make sure the resulting string is of roughly similar
# length as the English version.
whatsnew-feature-premium-expansion-snippet = Upgrade now and get even more protection…
whatsnew-feature-premium-expansion-description = Upgrade now and get even more protection — create unlimited email masks, get a custom email subdomain, and more!
>>>>>>> 3850800c
<|MERGE_RESOLUTION|>--- conflicted
+++ resolved
@@ -1,11 +1,9 @@
 # This Source Code Form is subject to the terms of the Mozilla Public
 # License, v. 2.0. If a copy of the MPL was not distributed with this
 # file, You can obtain one at http://mozilla.org/MPL/2.0/.
-<<<<<<< HEAD
    
 reviews-add-ons = Add-ons
 brand-name-firefox-browser = Firefox Browser
-=======
 
 landing-use-cases-shopping = Shopping
 landing-use-cases-shopping-hero-heading = Shopping with email masks
@@ -68,5 +66,4 @@
 # When translating, please make sure the resulting string is of roughly similar
 # length as the English version.
 whatsnew-feature-premium-expansion-snippet = Upgrade now and get even more protection…
-whatsnew-feature-premium-expansion-description = Upgrade now and get even more protection — create unlimited email masks, get a custom email subdomain, and more!
->>>>>>> 3850800c
+whatsnew-feature-premium-expansion-description = Upgrade now and get even more protection — create unlimited email masks, get a custom email subdomain, and more!