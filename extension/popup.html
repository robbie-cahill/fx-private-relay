<!DOCTYPE html>
<html id="1">
  <head>
    <meta http-equiv="content-type" content="text/html; charset=utf-8">
    <title>Firefox Relay</title>
    <link rel="stylesheet" href="css/relay.css">
    <link rel="stylesheet" href="css/popup.css">
    <script src="js/popup.js"></script>
    <script src="js/metrics.js"></script>
  </head>
  <body class="fx-relay-panel">
    <panel-content>
      <fx-relay-logo-wrapper>
        <fx-relay-logomark></fx-relay-logomark>
        <fx-relay-logotype></fx-relay-logotype>
        <button class="open-settings settings-toggle" title="Settings"></button>
      </fx-relay-logo-wrapper>

      <settings>
        <div class="settings-header">
          <button class="close-settings settings-toggle" title="Return to main panel"></button>
          <h1 class="settings-hl">Settings</h1>
        </div>
        <ul class="settings-list">
          <li class="setting">
            <span class="setting-label flex-col">Show Relay icon in email fields on websites</span>
            <button title="" data-icon-visibility-option="disable-input-icon" class="toggle-icon-in-page-visibility"></button>
          </li>
          <li class="setting flex-col">
            <a href="https://addons.mozilla.org/firefox/addon/private-relay/?utm_source=fx-relay-addon&utm_medium=popup&utm_campaign=beta" class="setting-label close-popup-after-click" data-event-action="click" data-event-label="panel-leave-feedback-link">Leave Feedback</a>
          </li>
        </ul>
      </settings>

      <sign-up-panel class="sign-up-panel hidden">
        <span class="fx-relay-font-met welcome">Welcome</span>
        <p class="intro">
          Get started by signing in with the Firefox account you used to register for Firefox Relay.
        </p>
        <a class="button sign-in-btn blue-primary-btn close-popup-after-click login-link" data-event-action="click" data-event-label="panel-continue-btn" href="">
          Continue
        </a>
        <div class="join-waitlist-wrapper">
          <span class="">Curious about Relay?</span>
          <a href="" class="join-waitlist-link login-link close-popup-after-click" data-event-action="click" data-event-label="panel-join-waitlist-link" >Sign up for the waitlist with your Firefox account.</a>
        </div>
      </sign-up-panel>

      <main-panel class="signed-in-panel hidden">
        <p class="fx-relay-font-met aliases-remaining remaining-plural">You have <span class="num-aliases-remaining"></span><span class="fx-relay-font-met max-num-aliases"></span> remaining aliases</p>
        <onboarding-panel>
          <img class="onboarding-img">
          <h1 class="onboarding-h1"></h1>
          <p class="onboarding-p"></p>

          <div class="onboarding-pagination">
            <button class="panel-nav previous-panel" data-direction="-1" aria-label="Show previous panel"></button>
            <span class="panel-num fx-relay-font-met">
              <span class="current-panel"></span>/
                <span class="total-panels">3</span>
            </span>
            <button class="panel-nav next-panel" data-direction="1" aria-label="Go to next panel"></button>
          </div>
        </onboarding-panel>
        <footer>
<<<<<<< HEAD
          <a class="button fx-relay-new-tab close-popup-after-click footer-button dashboard-link" href="" data-event-action="click" data-event-label="panel-manage-all-aliases-btn">Manage All Addresses</a>
=======
          <a class="button fx-relay-new-tab close-popup-after-click footer-button dashboard-link" href="">Manage All Aliases</a>
>>>>>>> 2e294979
        </footer>
      </main-panel>
    </panel-content>
  </body>
</html><|MERGE_RESOLUTION|>--- conflicted
+++ resolved
@@ -63,11 +63,7 @@
           </div>
         </onboarding-panel>
         <footer>
-<<<<<<< HEAD
-          <a class="button fx-relay-new-tab close-popup-after-click footer-button dashboard-link" href="" data-event-action="click" data-event-label="panel-manage-all-aliases-btn">Manage All Addresses</a>
-=======
-          <a class="button fx-relay-new-tab close-popup-after-click footer-button dashboard-link" href="">Manage All Aliases</a>
->>>>>>> 2e294979
+          <a class="button fx-relay-new-tab close-popup-after-click footer-button dashboard-link" href="" data-event-action="click" data-event-label="panel-manage-all-aliases-btn">Manage All Aliases</a>
         </footer>
       </main-panel>
     </panel-content>
